[package]
name = "hyper"
version = "1.4.1"
description = "A fast and correct HTTP library."
readme = "README.md"
homepage = "https://hyper.rs"
documentation = "https://docs.rs/hyper"
repository = "https://github.com/hyperium/hyper"
license = "MIT"
authors = ["Sean McArthur <sean@seanmonstar.com>"]
keywords = ["http", "hyper", "hyperium"]
categories = ["network-programming", "web-programming::http-client", "web-programming::http-server"]
edition = "2021"
rust-version = "1.63" # keep in sync with MSRV.md dev doc

include = [
  "Cargo.toml",
  "LICENSE",
  "src/**/*",
]

[dependencies]
bytes = "1.2"
http = "1"
http-body = "1"
tokio = { version = "1", features = ["sync"] }

# Optional

futures-channel = { version = "0.3", optional = true }
futures-util = { version = "0.3", default-features = false, optional = true }
h2 = { version = "0.4.2", optional = true }
http-body-util = { version = "0.1", optional = true }
httparse = { version = "1.8", optional = true }
httpdate = { version = "1.0", optional = true }
itoa = { version = "1", optional = true }
libc = { version = "0.2", optional = true }
pin-project-lite = { version = "0.2.4", optional = true }
smallvec = { version = "1.12", features = ["const_generics", "const_new"], optional = true }
tracing = { version = "0.1", default-features = false, features = ["std"], optional = true }
want = { version = "0.3", optional = true }

[dev-dependencies]
form_urlencoded = "1"
futures-channel = { version = "0.3", features = ["sink"] }
futures-util = { version = "0.3", default-features = false, features = ["alloc", "sink"] }
http-body-util = "0.1"
pretty_env_logger = "0.5"
spmc = "0.3"
serde = { version = "1.0", features = ["derive"] }
serde_json = "1.0"
tokio = { version = "1", features = [
    "fs",
    "macros",
    "net",
    "io-std",
    "io-util",
    "rt",
    "rt-multi-thread", # so examples can use #[tokio::main]
    "sync",
    "time",
    "test-util",
] }
tokio-test = "0.4"
tokio-util = "0.7.10"

[features]
# Nothing by default
default = []

# Easily turn it all on
full = ["client", "http1", "http2", "server"]

# HTTP versions
http1 = ["dep:futures-channel", "dep:futures-util", "dep:httparse", "dep:itoa"]
http2 = ["dep:futures-channel", "dep:futures-util", "dep:h2"]

# Client/Server
client = ["dep:want", "dep:pin-project-lite", "dep:smallvec"]
server = ["dep:httpdate", "dep:pin-project-lite", "dep:smallvec"]

# C-API support (currently unstable (no semver))
<<<<<<< HEAD
ffi = ["dep:libc", "dep:http-body-util", "futures-util?/alloc"]
=======
ffi = ["dep:libc", "full", "dep:http-body-util"]
>>>>>>> 46ae97ab

# Utilize tracing (currently unstable)
tracing = ["dep:tracing"]

# internal features used in CI
nightly = []

[lints.rust.unexpected_cfgs]
level = "warn"
check-cfg = [
    'cfg(hyper_unstable_tracing)',
    'cfg(hyper_unstable_ffi)'
]

[package.metadata.docs.rs]
features = ["ffi", "full", "tracing"]
rustdoc-args = ["--cfg", "hyper_unstable_ffi", "--cfg", "hyper_unstable_tracing"]

[package.metadata.playground]
features = ["full"]

[profile.release]
codegen-units = 1
incremental = false

[profile.bench]
codegen-units = 1
incremental = false

[[example]]
name = "client"
path = "examples/client.rs"
required-features = ["full"]

[[example]]
name = "client_json"
path = "examples/client_json.rs"
required-features = ["full"]

[[example]]
name = "echo"
path = "examples/echo.rs"
required-features = ["full"]

[[example]]
name = "gateway"
path = "examples/gateway.rs"
required-features = ["full"]

[[example]]
name = "graceful_shutdown"
path = "examples/graceful_shutdown.rs"
required-features = ["full"]

[[example]]
name = "hello"
path = "examples/hello.rs"
required-features = ["full"]

[[example]]
name = "http_proxy"
path = "examples/http_proxy.rs"
required-features = ["full"]

[[example]]
name = "multi_server"
path = "examples/multi_server.rs"
required-features = ["full"]

[[example]]
name = "params"
path = "examples/params.rs"
required-features = ["full"]

[[example]]
name = "send_file"
path = "examples/send_file.rs"
required-features = ["full"]

[[example]]
name = "service_struct_impl"
path = "examples/service_struct_impl.rs"
required-features = ["full"]

[[example]]
name = "single_threaded"
path = "examples/single_threaded.rs"
required-features = ["full"]

[[example]]
name = "state"
path = "examples/state.rs"
required-features = ["full"]

[[example]]
name = "upgrades"
path = "examples/upgrades.rs"
required-features = ["full"]


[[example]]
name = "web_api"
path = "examples/web_api.rs"
required-features = ["full"]


[[bench]]
name = "body"
path = "benches/body.rs"
required-features = ["full"]

[[bench]]
name = "connect"
path = "benches/connect.rs"
required-features = ["full"]

[[bench]]
name = "end_to_end"
path = "benches/end_to_end.rs"
required-features = ["full"]

[[bench]]
name = "pipeline"
path = "benches/pipeline.rs"
required-features = ["full"]

[[bench]]
name = "server"
path = "benches/server.rs"
required-features = ["full"]


[[test]]
name = "client"
path = "tests/client.rs"
required-features = ["full"]

[[test]]
name = "integration"
path = "tests/integration.rs"
required-features = ["full"]

[[test]]
name = "server"
path = "tests/server.rs"
required-features = ["full"]<|MERGE_RESOLUTION|>--- conflicted
+++ resolved
@@ -20,9 +20,10 @@
 ]
 
 [dependencies]
-bytes = "1.2"
+bytes = "1"
 http = "1"
 http-body = "1"
+pin-project-lite = "0.2.4"
 tokio = { version = "1", features = ["sync"] }
 
 # Optional
@@ -35,7 +36,6 @@
 httpdate = { version = "1.0", optional = true }
 itoa = { version = "1", optional = true }
 libc = { version = "0.2", optional = true }
-pin-project-lite = { version = "0.2.4", optional = true }
 smallvec = { version = "1.12", features = ["const_generics", "const_new"], optional = true }
 tracing = { version = "0.1", default-features = false, features = ["std"], optional = true }
 want = { version = "0.3", optional = true }
@@ -80,11 +80,7 @@
 server = ["dep:httpdate", "dep:pin-project-lite", "dep:smallvec"]
 
 # C-API support (currently unstable (no semver))
-<<<<<<< HEAD
 ffi = ["dep:libc", "dep:http-body-util", "futures-util?/alloc"]
-=======
-ffi = ["dep:libc", "full", "dep:http-body-util"]
->>>>>>> 46ae97ab
 
 # Utilize tracing (currently unstable)
 tracing = ["dep:tracing"]
@@ -92,7 +88,6 @@
 # internal features used in CI
 nightly = []
 
-[lints.rust.unexpected_cfgs]
 level = "warn"
 check-cfg = [
     'cfg(hyper_unstable_tracing)',
@@ -101,7 +96,7 @@
 
 [package.metadata.docs.rs]
 features = ["ffi", "full", "tracing"]
-rustdoc-args = ["--cfg", "hyper_unstable_ffi", "--cfg", "hyper_unstable_tracing"]
+rustdoc-args = ["--cfg", "docsrs", "--cfg", "hyper_unstable_ffi", "--cfg", "hyper_unstable_tracing"]
 
 [package.metadata.playground]
 features = ["full"]
