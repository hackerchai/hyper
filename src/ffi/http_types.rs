use bytes::Bytes;
use libc::{c_int, size_t};
use std::ffi::c_void;

use super::body::hyper_body;
use super::error::hyper_code;
use super::task::{hyper_task_return_type, AsTaskType};
use super::userdata::{hyper_userdata_drop, Userdata};
use super::HYPER_ITER_CONTINUE;
use crate::body::Incoming as IncomingBody;
use crate::ext::{HeaderCaseMap, OriginalHeaderOrder, ReasonPhrase};
use crate::header::{HeaderName, HeaderValue};
use crate::{HeaderMap, Method, Request, Response, Uri};

/// An HTTP request.
<<<<<<< HEAD
pub struct hyper_request(Request<IncomingBody>);

/// An HTTP response.
pub struct hyper_response(Response<IncomingBody>);
=======
///
/// Once you've finished constructing a request, you can send it with
/// `hyper_clientconn_send`.
///
/// Methods:
///
/// - hyper_request_new:              Construct a new HTTP request.
/// - hyper_request_headers:          Gets a mutable reference to the HTTP headers of this request
/// - hyper_request_set_body:         Set the body of the request.
/// - hyper_request_set_method:       Set the HTTP Method of the request.
/// - hyper_request_set_uri:          Set the URI of the request.
/// - hyper_request_set_uri_parts:    Set the URI of the request with separate scheme, authority, and path/query strings.
/// - hyper_request_set_version:      Set the preferred HTTP version of the request.
/// - hyper_request_on_informational: Set an informational (1xx) response callback.
/// - hyper_request_free:             Free an HTTP request.
pub struct hyper_request(pub(super) Request<IncomingBody>);

/// An HTTP response.
///
/// Obtain one of these by making a request with `hyper_clientconn_send`, then
/// polling the executor unntil you get a `hyper_task` of type
/// `HYPER_TASK_RESPONSE`. To figure out which request this response
/// corresponds to, check the userdata of the task, which you should
/// previously have set to an application-specific identifier for the
/// request.
///
/// Methods:
///
/// - hyper_response_status:            Get the HTTP-Status code of this response.
/// - hyper_response_version:           Get the HTTP version used by this response.
/// - hyper_response_reason_phrase:     Get a pointer to the reason-phrase of this response.
/// - hyper_response_reason_phrase_len: Get the length of the reason-phrase of this response.
/// - hyper_response_headers:           Gets a reference to the HTTP headers of this response.
/// - hyper_response_body:              Take ownership of the body of this response.
/// - hyper_response_free:              Free an HTTP response.
pub struct hyper_response(pub(super) Response<IncomingBody>);
>>>>>>> e986b0fc

/// An HTTP header map.
///
/// These can be part of a request or response.
///
/// Obtain a pointer to read or modify these from `hyper_request_headers`
/// or `hyper_response_headers`.
///
/// Methods:
///
/// - hyper_headers_add:     Adds the provided value to the list of the provided name.
/// - hyper_headers_foreach: Iterates the headers passing each name and value pair to the callback.
/// - hyper_headers_set:     Sets the header with the provided name to the provided value.
#[derive(Clone)]
pub struct hyper_headers {
    pub(super) headers: HeaderMap,
    orig_casing: HeaderCaseMap,
    orig_order: OriginalHeaderOrder,
}

#[derive(Clone)]
pub(crate) struct OnInformational {
    func: hyper_request_on_informational_callback,
    userdata: Userdata,
}

type hyper_request_on_informational_callback = extern "C" fn(*mut c_void, *mut hyper_response);

// ===== impl hyper_request =====

ffi_fn! {
    /// Construct a new HTTP request.
    ///
    /// The default request has an empty body. To send a body, call `hyper_request_set_body`.
    ///
    ///
    /// To avoid a memory leak, the request must eventually be consumed by
    /// `hyper_request_free` or `hyper_clientconn_send`.
    fn hyper_request_new() -> *mut hyper_request {
        Box::into_raw(Box::new(hyper_request::from(Request::new(IncomingBody::empty()))))
    } ?= std::ptr::null_mut()
}

ffi_fn! {
    /// Free an HTTP request.
    ///
    /// This should only be used if the request isn't consumed by
    /// `hyper_clientconn_send`.
    fn hyper_request_free(req: *mut hyper_request) {
        drop(non_null!(Box::from_raw(req) ?= ()));
    }
}

ffi_fn! {
    /// Set the HTTP Method of the request.
    fn hyper_request_set_method(req: *mut hyper_request, method: *const u8, method_len: size_t) -> hyper_code {
        let bytes = unsafe {
            std::slice::from_raw_parts(method, method_len as usize)
        };
        let req = non_null!(&mut *req ?= hyper_code::HYPERE_INVALID_ARG);
        match Method::from_bytes(bytes) {
            Ok(m) => {
                *req.0.method_mut() = m;
                hyper_code::HYPERE_OK
            },
            Err(_) => {
                hyper_code::HYPERE_INVALID_ARG
            }
        }
    }
}

ffi_fn! {
    /// Get the HTTP Method of the request.
    ///
    /// `method` must be a pointer to a buffer that this function will populate with the HTTP
    /// method of the request.  The `header_len` argument must be a pointer to a `size_t` which, on
    /// call, is populated with the maximum length of the `method` buffer and, on successful
    /// response, will be set to the actual length of the value written into the buffer.
    fn hyper_request_method(req: *const hyper_request, method: *mut u8, method_len: *mut size_t) -> hyper_code {
        let req = non_null!(&*req ?= hyper_code::HYPERE_INVALID_ARG);
        if method.is_null() {
            return hyper_code::HYPERE_INVALID_ARG;
        }
        let req_method_str = req.0.method().as_str();
        unsafe {
            if non_null!(*method_len ?= hyper_code::HYPERE_INVALID_ARG) < req_method_str.len() {
                return hyper_code::HYPERE_INSUFFICIENT_SPACE;
            }
            std::ptr::copy_nonoverlapping(req_method_str.as_ptr(), method, req_method_str.len());
            *method_len = req_method_str.len();
        }
        hyper_code::HYPERE_OK
    }
}

ffi_fn! {
    /// Set the URI of the request.
    ///
    /// The request's URI is best described as the `request-target` from the RFCs. So in HTTP/1,
    /// whatever is set will get sent as-is in the first line (GET $uri HTTP/1.1). It
    /// supports the 4 defined variants, origin-form, absolute-form, authority-form, and
    /// asterisk-form.
    ///
    /// The underlying type was built to efficiently support HTTP/2 where the request-target is
    /// split over :scheme, :authority, and :path. As such, each part can be set explicitly, or the
    /// type can parse a single contiguous string and if a scheme is found, that slot is "set". If
    /// the string just starts with a path, only the path portion is set. All pseudo headers that
    /// have been parsed/set are sent when the connection type is HTTP/2.
    ///
    /// To set each slot explicitly, use `hyper_request_set_uri_parts`.
    fn hyper_request_set_uri(req: *mut hyper_request, uri: *const u8, uri_len: size_t) -> hyper_code {
        let bytes = unsafe {
            std::slice::from_raw_parts(uri, uri_len as usize)
        };
        let req = non_null!(&mut *req ?= hyper_code::HYPERE_INVALID_ARG);
        match Uri::from_maybe_shared(bytes) {
            Ok(u) => {
                *req.0.uri_mut() = u;
                hyper_code::HYPERE_OK
            },
            Err(_) => {
                hyper_code::HYPERE_INVALID_ARG
            }
        }
    }
}

ffi_fn! {
    /// Set the URI of the request with separate scheme, authority, and
    /// path/query strings.
    ///
    /// Each of `scheme`, `authority`, and `path_and_query` should either be
    /// null, to skip providing a component, or point to a UTF-8 encoded
    /// string. If any string pointer argument is non-null, its corresponding
    /// `len` parameter must be set to the string's length.
    fn hyper_request_set_uri_parts(
        req: *mut hyper_request,
        scheme: *const u8,
        scheme_len: size_t,
        authority: *const u8,
        authority_len: size_t,
        path_and_query: *const u8,
        path_and_query_len: size_t
    ) -> hyper_code {
        let mut builder = Uri::builder();
        if !scheme.is_null() {
            let scheme_bytes = unsafe {
                std::slice::from_raw_parts(scheme, scheme_len as usize)
            };
            builder = builder.scheme(scheme_bytes);
        }
        if !authority.is_null() {
            let authority_bytes = unsafe {
                std::slice::from_raw_parts(authority, authority_len as usize)
            };
            builder = builder.authority(authority_bytes);
        }
        if !path_and_query.is_null() {
            let path_and_query_bytes = unsafe {
                std::slice::from_raw_parts(path_and_query, path_and_query_len as usize)
            };
            builder = builder.path_and_query(path_and_query_bytes);
        }
        match builder.build() {
            Ok(u) => {
                *unsafe { &mut *req }.0.uri_mut() = u;
                hyper_code::HYPERE_OK
            },
            Err(_) => {
                hyper_code::HYPERE_INVALID_ARG
            }
        }
    }
}

ffi_fn! {
    /// Get the URI of the request split into scheme, authority and path/query strings.
    ///
    /// Each of `scheme`, `authority` and `path_and_query` may be pointers to buffers that this
    /// function will populate with the appropriate values from the request.  If one of these
    /// pointers is non-NULL then the associated `_len` field must be a pointer to a `size_t`
    /// which, on call, is populated with the maximum length of the buffer and, on successful
    /// response, will be set to the actual length of the value written into the buffer.
    ///
    /// If a buffer is passed as `NULL` then the `_len` field will be ignored and that component
    /// will be skipped.
    ///
    /// This function may fail with `HYPERE_INSUFFICIENT_SPACE` if one of the provided buffers is
    /// not long enough to hold the value from the request.
    fn hyper_request_uri_parts(
        req: *const hyper_request,
        scheme: *mut u8,
        scheme_len: *mut size_t,
        authority: *mut u8,
        authority_len: *mut size_t,
        path_and_query: *mut u8,
        path_and_query_len: *mut size_t
    ) -> hyper_code {
        let req = non_null!(&*req ?= hyper_code::HYPERE_INVALID_ARG);
        let uri = req.0.uri();
        if !scheme.is_null() {
            let req_scheme_str = match uri.scheme() {
                Some(s) => s.as_str(),
                None => "",
            };
            unsafe {
                if non_null!(*scheme_len ?= hyper_code::HYPERE_INVALID_ARG) < req_scheme_str.len() {
                    return hyper_code::HYPERE_INSUFFICIENT_SPACE;
                }
                std::ptr::copy_nonoverlapping(req_scheme_str.as_ptr(), scheme, req_scheme_str.len());
                *scheme_len = req_scheme_str.len();
            }
        }
        if !authority.is_null() {
            let req_authority_str = match uri.authority() {
                Some(s) => s.as_str(),
                None => "",
            };
            unsafe {
                if non_null!(*authority_len ?= hyper_code::HYPERE_INVALID_ARG) < req_authority_str.len() {
                    return hyper_code::HYPERE_INSUFFICIENT_SPACE;
                }
                std::ptr::copy_nonoverlapping(req_authority_str.as_ptr(), authority, req_authority_str.len());
                *authority_len = req_authority_str.len();
            }
        }
        if !path_and_query.is_null() {
            let req_path_and_query_str = match uri.path_and_query() {
                Some(s) => s.as_str(),
                None => "",
            };
            unsafe {
                if non_null!(*path_and_query_len ?= hyper_code::HYPERE_INVALID_ARG) < req_path_and_query_str.len() {
                    return hyper_code::HYPERE_INSUFFICIENT_SPACE;
                }
                std::ptr::copy_nonoverlapping(req_path_and_query_str.as_ptr(), path_and_query, req_path_and_query_str.len());
                *path_and_query_len = req_path_and_query_str.len();
            }
        }
        hyper_code::HYPERE_OK
    }
}

ffi_fn! {
    /// Set the preferred HTTP version of the request.
    ///
    /// The version value should be one of the `HYPER_HTTP_VERSION_` constants.
    ///
    /// Note that this won't change the major HTTP version of the connection,
    /// since that is determined at the handshake step.
    fn hyper_request_set_version(req: *mut hyper_request, version: c_int) -> hyper_code {
        use http::Version;

        let req = non_null!(&mut *req ?= hyper_code::HYPERE_INVALID_ARG);
        *req.0.version_mut() = match version {
            super::HYPER_HTTP_VERSION_NONE => Version::HTTP_11,
            super::HYPER_HTTP_VERSION_1_0 => Version::HTTP_10,
            super::HYPER_HTTP_VERSION_1_1 => Version::HTTP_11,
            super::HYPER_HTTP_VERSION_2 => Version::HTTP_2,
            _ => {
                // We don't know this version
                return hyper_code::HYPERE_INVALID_ARG;
            }
        };
        hyper_code::HYPERE_OK
    }
}

ffi_fn! {
<<<<<<< HEAD
    /// Get the HTTP version used by this request.
    ///
    /// The returned value could be:
    ///
    /// - `HYPER_HTTP_VERSION_1_0`
    /// - `HYPER_HTTP_VERSION_1_1`
    /// - `HYPER_HTTP_VERSION_2`
    /// - `HYPER_HTTP_VERSION_NONE` if newer (or older).
    fn hyper_request_version(resp: *const hyper_request) -> c_int {
        use http::Version;

        match non_null!(&*resp ?= 0).0.version() {
            Version::HTTP_10 => super::HYPER_HTTP_VERSION_1_0,
            Version::HTTP_11 => super::HYPER_HTTP_VERSION_1_1,
            Version::HTTP_2 => super::HYPER_HTTP_VERSION_2,
            _ => super::HYPER_HTTP_VERSION_NONE,
        }
    }
}

ffi_fn! {
    /// Gets a reference to the HTTP headers of this request
=======
    /// Gets a mutable reference to the HTTP headers of this request
>>>>>>> e986b0fc
    ///
    /// This is not an owned reference, so it should not be accessed after the
    /// `hyper_request` has been consumed.
    fn hyper_request_headers(req: *mut hyper_request) -> *mut hyper_headers {
        hyper_headers::get_or_default(unsafe { &mut *req }.0.extensions_mut())
    } ?= std::ptr::null_mut()
}

ffi_fn! {
    /// Set the body of the request.
    ///
    /// You can get a `hyper_body` by calling `hyper_body_new`.
    ///
    /// This takes ownership of the `hyper_body *`, you must not use it or
    /// free it after setting it on the request.
    fn hyper_request_set_body(req: *mut hyper_request, body: *mut hyper_body) -> hyper_code {
        let body = non_null!(Box::from_raw(body) ?= hyper_code::HYPERE_INVALID_ARG);
        let req = non_null!(&mut *req ?= hyper_code::HYPERE_INVALID_ARG);
        *req.0.body_mut() = body.0;
        hyper_code::HYPERE_OK
    }
}

ffi_fn! {
    /// Take ownership of the body of this request.
    ///
    /// It is safe to free the request even after taking ownership of its body.
    fn hyper_request_body(req: *mut hyper_request) -> *mut hyper_body {
        let body = std::mem::replace(non_null!(&mut *req ?= std::ptr::null_mut()).0.body_mut(), IncomingBody::empty());
        Box::into_raw(Box::new(hyper_body(body)))
    } ?= std::ptr::null_mut()
}

ffi_fn! {
    /// Set an informational (1xx) response callback.
    ///
    /// The callback is called each time hyper receives an informational (1xx)
    /// response for this request.
    ///
    /// The third argument is an opaque user data pointer, which is passed to
    /// the callback each time.
    ///
    /// The callback is passed the `void *` data pointer, and a
    /// `hyper_response *` which can be inspected as any other response. The
    /// body of the response will always be empty.
    ///
    /// NOTE: The `hyper_response *` is just borrowed data, and will not
    /// be valid after the callback finishes. You must copy any data you wish
    /// to persist.
    fn hyper_request_on_informational(req: *mut hyper_request, callback: hyper_request_on_informational_callback, data: *mut c_void, drop: hyper_userdata_drop) -> hyper_code {
        let ext = OnInformational {
            func: callback,
            userdata: Userdata::new(data, drop),
        };
        let req = non_null!(&mut *req ?= hyper_code::HYPERE_INVALID_ARG);
        req.0.extensions_mut().insert(ext);
        hyper_code::HYPERE_OK
    }
}

impl hyper_request {
    pub(super) fn finalize(mut self) -> Request<IncomingBody> {
        if let Some(headers) = self.0.extensions_mut().remove::<hyper_headers>() {
            *self.0.headers_mut() = headers.headers;
            self.0.extensions_mut().insert(headers.orig_casing);
            self.0.extensions_mut().insert(headers.orig_order);
        }
        self.0
    }
}

impl From<Request<IncomingBody>> for hyper_request {
    fn from(mut req: Request<IncomingBody>) -> Self {
        let headers = std::mem::take(req.headers_mut());
        let orig_casing = req
            .extensions_mut()
            .remove::<HeaderCaseMap>()
            .unwrap_or_else(HeaderCaseMap::default);
        let orig_order = req
            .extensions_mut()
            .remove::<OriginalHeaderOrder>()
            .unwrap_or_else(OriginalHeaderOrder::default);
        req.extensions_mut().insert(hyper_headers {
            headers,
            orig_casing,
            orig_order,
        });

        hyper_request(req)
    }
}

// ===== impl hyper_response =====

ffi_fn! {
    /// Construct a new HTTP 200 Ok response
    fn hyper_response_new() -> *mut hyper_response {
        Box::into_raw(Box::new(hyper_response(Response::new(IncomingBody::empty()))))
    } ?= std::ptr::null_mut()
}

ffi_fn! {
    /// Free an HTTP response.
    ///
    /// This should be used for any response once it is no longer needed.
    fn hyper_response_free(resp: *mut hyper_response) {
        drop(non_null!(Box::from_raw(resp) ?= ()));
    }
}

ffi_fn! {
    /// Get the HTTP-Status code of this response.
    ///
    /// It will always be within the range of 100-599.
    fn hyper_response_status(resp: *const hyper_response) -> u16 {
        non_null!(&*resp ?= 0).0.status().as_u16()
    }
}

ffi_fn! {
    /// Set the HTTP Status-Code of this response.
    fn hyper_response_set_status(resp: *mut hyper_response, status: u16) {
        let status = crate::StatusCode::from_u16(status).unwrap();
        *non_null!(&mut *resp ?= ()).0.status_mut() = status;
    }
}

ffi_fn! {
    /// Get a pointer to the reason-phrase of this response.
    ///
    /// This buffer is not null-terminated.
    ///
    /// This buffer is owned by the response, and should not be used after
    /// the response has been freed.
    ///
    /// Use `hyper_response_reason_phrase_len()` to get the length of this
    /// buffer.
    fn hyper_response_reason_phrase(resp: *const hyper_response) -> *const u8 {
        non_null!(&*resp ?= std::ptr::null()).reason_phrase().as_ptr()
    } ?= std::ptr::null()
}

ffi_fn! {
    /// Get the length of the reason-phrase of this response.
    ///
    /// Use `hyper_response_reason_phrase()` to get the buffer pointer.
    fn hyper_response_reason_phrase_len(resp: *const hyper_response) -> size_t {
        non_null!(&*resp ?= 0).reason_phrase().len()
    }
}

ffi_fn! {
    /// Set the preferred HTTP version of the response.
    ///
    /// The version value should be one of the `HYPER_HTTP_VERSION_` constants.
    ///
    /// Note that this won't change the major HTTP version of the connection,
    /// since that is determined at the handshake step.
    fn hyper_response_set_version(req: *mut hyper_response, version: c_int) -> hyper_code {
        use http::Version;

        let req = non_null!(&mut *req ?= hyper_code::HYPERE_INVALID_ARG);
        *req.0.version_mut() = match version {
            super::HYPER_HTTP_VERSION_NONE => Version::HTTP_11,
            super::HYPER_HTTP_VERSION_1_0 => Version::HTTP_10,
            super::HYPER_HTTP_VERSION_1_1 => Version::HTTP_11,
            super::HYPER_HTTP_VERSION_2 => Version::HTTP_2,
            _ => {
                // We don't know this version
                return hyper_code::HYPERE_INVALID_ARG;
            }
        };
        hyper_code::HYPERE_OK
    }
}

ffi_fn! {
    /// Get the HTTP version used by this response.
    ///
    /// The returned value could be:
    ///
    /// - `HYPER_HTTP_VERSION_1_0`
    /// - `HYPER_HTTP_VERSION_1_1`
    /// - `HYPER_HTTP_VERSION_2`
    /// - `HYPER_HTTP_VERSION_NONE` if newer (or older).
    fn hyper_response_version(resp: *const hyper_response) -> c_int {
        use http::Version;

        match non_null!(&*resp ?= 0).0.version() {
            Version::HTTP_10 => super::HYPER_HTTP_VERSION_1_0,
            Version::HTTP_11 => super::HYPER_HTTP_VERSION_1_1,
            Version::HTTP_2 => super::HYPER_HTTP_VERSION_2,
            _ => super::HYPER_HTTP_VERSION_NONE,
        }
    }
}

ffi_fn! {
    /// Gets a reference to the HTTP headers of this response.
    ///
    /// This is not an owned reference, so it should not be accessed after the
    /// `hyper_response` has been freed.
    fn hyper_response_headers(resp: *mut hyper_response) -> *mut hyper_headers {
        hyper_headers::get_or_default(unsafe { &mut *resp }.0.extensions_mut())
    } ?= std::ptr::null_mut()
}

ffi_fn! {
    /// Set the body of the response.
    ///
    /// The default is an empty body.
    ///
    /// This takes ownership of the `hyper_body *`, you must not use it or
    /// free it after setting it on the request.
    fn hyper_response_set_body(rsp: *mut hyper_response, body: *mut hyper_body) -> hyper_code {
        let body = non_null!(Box::from_raw(body) ?= hyper_code::HYPERE_INVALID_ARG);
        let rsp = non_null!(&mut *rsp ?= hyper_code::HYPERE_INVALID_ARG);
        *rsp.0.body_mut() = body.0;
        hyper_code::HYPERE_OK
    }
}

ffi_fn! {
    /// Take ownership of the body of this response.
    ///
    /// It is safe to free the response even after taking ownership of its body.
    ///
    /// To avoid a memory leak, the body must eventually be consumed by
    /// `hyper_body_free`, `hyper_body_foreach`, or `hyper_request_set_body`.
    fn hyper_response_body(resp: *mut hyper_response) -> *mut hyper_body {
        let body = std::mem::replace(non_null!(&mut *resp ?= std::ptr::null_mut()).0.body_mut(), IncomingBody::empty());
        Box::into_raw(Box::new(hyper_body(body)))
    } ?= std::ptr::null_mut()
}

impl hyper_response {
    fn reason_phrase(&self) -> &[u8] {
        if let Some(reason) = self.0.extensions().get::<ReasonPhrase>() {
            return reason.as_bytes();
        }

        if let Some(reason) = self.0.status().canonical_reason() {
            return reason.as_bytes();
        }

        &[]
    }

    pub(super) fn finalize(mut self) -> Response<IncomingBody> {
        if let Some(headers) = self.0.extensions_mut().remove::<hyper_headers>() {
            *self.0.headers_mut() = headers.headers;
            self.0.extensions_mut().insert(headers.orig_casing);
            self.0.extensions_mut().insert(headers.orig_order);
        }
        self.0
    }
}

impl From<Response<IncomingBody>> for hyper_response {
    fn from(mut rsp: Response<IncomingBody>) -> Self {
        let headers = std::mem::take(rsp.headers_mut());
        let orig_casing = rsp
            .extensions_mut()
            .remove::<HeaderCaseMap>()
            .unwrap_or_else(HeaderCaseMap::default);
        let orig_order = rsp
            .extensions_mut()
            .remove::<OriginalHeaderOrder>()
            .unwrap_or_else(OriginalHeaderOrder::default);
        rsp.extensions_mut().insert(hyper_headers {
            headers,
            orig_casing,
            orig_order,
        });

        hyper_response(rsp)
    }
}

unsafe impl AsTaskType for hyper_response {
    fn as_task_type(&self) -> hyper_task_return_type {
        hyper_task_return_type::HYPER_TASK_RESPONSE
    }
}

// ===== impl Headers =====

type hyper_headers_foreach_callback =
    extern "C" fn(*mut c_void, *const u8, size_t, *const u8, size_t) -> c_int;

impl hyper_headers {
    pub(super) fn get_or_default(ext: &mut http::Extensions) -> &mut hyper_headers {
        if let None = ext.get_mut::<hyper_headers>() {
            ext.insert(hyper_headers::default());
        }

        ext.get_mut::<hyper_headers>().unwrap()
    }
}

ffi_fn! {
    /// Iterates the headers passing each name and value pair to the callback.
    ///
    /// The `userdata` pointer is also passed to the callback.
    ///
    /// The callback should return `HYPER_ITER_CONTINUE` to keep iterating, or
    /// `HYPER_ITER_BREAK` to stop.
    fn hyper_headers_foreach(headers: *const hyper_headers, func: hyper_headers_foreach_callback, userdata: *mut c_void) {
        let headers = non_null!(&*headers ?= ());
        // For each header name/value pair, there may be a value in the casemap
        // that corresponds to the HeaderValue. So, we iterator all the keys,
        // and for each one, try to pair the originally cased name with the value.
        //
        // TODO: consider adding http::HeaderMap::entries() iterator
        let mut ordered_iter =  headers.orig_order.get_in_order().peekable();
        if ordered_iter.peek().is_some() {
            for (name, idx) in ordered_iter {
                let (name_ptr, name_len) = if let Some(orig_name) = headers.orig_casing.get_all(name).nth(*idx) {
                    (orig_name.as_ref().as_ptr(), orig_name.as_ref().len())
                } else {
                    (
                    name.as_str().as_bytes().as_ptr(),
                    name.as_str().as_bytes().len(),
                    )
                };

                let val_ptr;
                let val_len;
                if let Some(value) = headers.headers.get_all(name).iter().nth(*idx) {
                    val_ptr = value.as_bytes().as_ptr();
                    val_len = value.as_bytes().len();
                } else {
                    // Stop iterating, something has gone wrong.
                    return;
                }

                if HYPER_ITER_CONTINUE != func(userdata, name_ptr, name_len, val_ptr, val_len) {
                    return;
                }
            }
        } else {
            for name in headers.headers.keys() {
                let mut names = headers.orig_casing.get_all(name);

                for value in headers.headers.get_all(name) {
                    let (name_ptr, name_len) = if let Some(orig_name) = names.next() {
                        (orig_name.as_ref().as_ptr(), orig_name.as_ref().len())
                    } else {
                        (
                            name.as_str().as_bytes().as_ptr(),
                            name.as_str().as_bytes().len(),
                        )
                    };

                    let val_ptr = value.as_bytes().as_ptr();
                    let val_len = value.as_bytes().len();

                    if HYPER_ITER_CONTINUE != func(userdata, name_ptr, name_len, val_ptr, val_len) {
                        return;
                    }
                }
            }
        }
    }
}

ffi_fn! {
    /// Sets the header with the provided name to the provided value.
    ///
    /// This overwrites any previous value set for the header.
    fn hyper_headers_set(headers: *mut hyper_headers, name: *const u8, name_len: size_t, value: *const u8, value_len: size_t) -> hyper_code {
        let headers = non_null!(&mut *headers ?= hyper_code::HYPERE_INVALID_ARG);
        match unsafe { raw_name_value(name, name_len, value, value_len) } {
            Ok((name, value, orig_name)) => {
                headers.headers.insert(&name, value);
                headers.orig_casing.insert(name.clone(), orig_name.clone());
                headers.orig_order.insert(name);
                hyper_code::HYPERE_OK
            }
            Err(code) => code,
        }
    }
}

ffi_fn! {
    /// Adds the provided value to the list of the provided name.
    ///
    /// If there were already existing values for the name, this will append the
    /// new value to the internal list.
    fn hyper_headers_add(headers: *mut hyper_headers, name: *const u8, name_len: size_t, value: *const u8, value_len: size_t) -> hyper_code {
        let headers = non_null!(&mut *headers ?= hyper_code::HYPERE_INVALID_ARG);

        match unsafe { raw_name_value(name, name_len, value, value_len) } {
            Ok((name, value, orig_name)) => {
                headers.headers.append(&name, value);
                headers.orig_casing.append(&name, orig_name.clone());
                headers.orig_order.append(name);
                hyper_code::HYPERE_OK
            }
            Err(code) => code,
        }
    }
}

impl Default for hyper_headers {
    fn default() -> Self {
        Self {
            headers: Default::default(),
            orig_casing: HeaderCaseMap::default(),
            orig_order: OriginalHeaderOrder::default(),
        }
    }
}

unsafe fn raw_name_value(
    name: *const u8,
    name_len: size_t,
    value: *const u8,
    value_len: size_t,
) -> Result<(HeaderName, HeaderValue, Bytes), hyper_code> {
    let name = std::slice::from_raw_parts(name, name_len);
    let orig_name = Bytes::copy_from_slice(name);
    let name = match HeaderName::from_bytes(name) {
        Ok(name) => name,
        Err(_) => return Err(hyper_code::HYPERE_INVALID_ARG),
    };
    let value = std::slice::from_raw_parts(value, value_len);
    let value = match HeaderValue::from_bytes(value) {
        Ok(val) => val,
        Err(_) => return Err(hyper_code::HYPERE_INVALID_ARG),
    };

    Ok((name, value, orig_name))
}

// ===== impl OnInformational =====

impl OnInformational {
    pub(crate) fn call(&mut self, resp: Response<IncomingBody>) {
        let mut resp = hyper_response::from(resp);
        (self.func)(self.userdata.as_ptr(), &mut resp);
    }
}

#[cfg(test)]
mod tests {
    use super::*;

    #[test]
    fn test_headers_foreach_cases_preserved() {
        let mut headers = hyper_headers::default();

        let name1 = b"Set-CookiE";
        let value1 = b"a=b";
        hyper_headers_add(
            &mut headers,
            name1.as_ptr(),
            name1.len(),
            value1.as_ptr(),
            value1.len(),
        );

        let name2 = b"SET-COOKIE";
        let value2 = b"c=d";
        hyper_headers_add(
            &mut headers,
            name2.as_ptr(),
            name2.len(),
            value2.as_ptr(),
            value2.len(),
        );

        let mut vec = Vec::<u8>::new();
        hyper_headers_foreach(&headers, concat, &mut vec as *mut _ as *mut c_void);

        assert_eq!(vec, b"Set-CookiE: a=b\r\nSET-COOKIE: c=d\r\n");

        extern "C" fn concat(
            vec: *mut c_void,
            name: *const u8,
            name_len: usize,
            value: *const u8,
            value_len: usize,
        ) -> c_int {
            unsafe {
                let vec = &mut *(vec as *mut Vec<u8>);
                let name = std::slice::from_raw_parts(name, name_len);
                let value = std::slice::from_raw_parts(value, value_len);
                vec.extend(name);
                vec.extend(b": ");
                vec.extend(value);
                vec.extend(b"\r\n");
            }
            HYPER_ITER_CONTINUE
        }
    }

    #[cfg(all(feature = "http1", feature = "ffi"))]
    #[test]
    fn test_headers_foreach_order_preserved() {
        let mut headers = hyper_headers::default();

        let name1 = b"Set-CookiE";
        let value1 = b"a=b";
        hyper_headers_add(
            &mut headers,
            name1.as_ptr(),
            name1.len(),
            value1.as_ptr(),
            value1.len(),
        );

        let name2 = b"Content-Encoding";
        let value2 = b"gzip";
        hyper_headers_add(
            &mut headers,
            name2.as_ptr(),
            name2.len(),
            value2.as_ptr(),
            value2.len(),
        );

        let name3 = b"SET-COOKIE";
        let value3 = b"c=d";
        hyper_headers_add(
            &mut headers,
            name3.as_ptr(),
            name3.len(),
            value3.as_ptr(),
            value3.len(),
        );

        let mut vec = Vec::<u8>::new();
        hyper_headers_foreach(&headers, concat, &mut vec as *mut _ as *mut c_void);

        println!("{}", std::str::from_utf8(&vec).unwrap());
        assert_eq!(
            vec,
            b"Set-CookiE: a=b\r\nContent-Encoding: gzip\r\nSET-COOKIE: c=d\r\n"
        );

        extern "C" fn concat(
            vec: *mut c_void,
            name: *const u8,
            name_len: usize,
            value: *const u8,
            value_len: usize,
        ) -> c_int {
            unsafe {
                let vec = &mut *(vec as *mut Vec<u8>);
                let name = std::slice::from_raw_parts(name, name_len);
                let value = std::slice::from_raw_parts(value, value_len);
                vec.extend(name);
                vec.extend(b": ");
                vec.extend(value);
                vec.extend(b"\r\n");
            }
            HYPER_ITER_CONTINUE
        }
    }
}<|MERGE_RESOLUTION|>--- conflicted
+++ resolved
@@ -1,6 +1,7 @@
 use bytes::Bytes;
 use libc::{c_int, size_t};
 use std::ffi::c_void;
+use std::sync::Arc;
 
 use super::body::hyper_body;
 use super::error::hyper_code;
@@ -13,12 +14,6 @@
 use crate::{HeaderMap, Method, Request, Response, Uri};
 
 /// An HTTP request.
-<<<<<<< HEAD
-pub struct hyper_request(Request<IncomingBody>);
-
-/// An HTTP response.
-pub struct hyper_response(Response<IncomingBody>);
-=======
 ///
 /// Once you've finished constructing a request, you can send it with
 /// `hyper_clientconn_send`.
@@ -34,12 +29,12 @@
 /// - hyper_request_set_version:      Set the preferred HTTP version of the request.
 /// - hyper_request_on_informational: Set an informational (1xx) response callback.
 /// - hyper_request_free:             Free an HTTP request.
-pub struct hyper_request(pub(super) Request<IncomingBody>);
+pub struct hyper_request(Request<IncomingBody>);
 
 /// An HTTP response.
 ///
 /// Obtain one of these by making a request with `hyper_clientconn_send`, then
-/// polling the executor unntil you get a `hyper_task` of type
+/// polling the executor until you get a `hyper_task` of type
 /// `HYPER_TASK_RESPONSE`. To figure out which request this response
 /// corresponds to, check the userdata of the task, which you should
 /// previously have set to an application-specific identifier for the
@@ -54,8 +49,7 @@
 /// - hyper_response_headers:           Gets a reference to the HTTP headers of this response.
 /// - hyper_response_body:              Take ownership of the body of this response.
 /// - hyper_response_free:              Free an HTTP response.
-pub struct hyper_response(pub(super) Response<IncomingBody>);
->>>>>>> e986b0fc
+pub struct hyper_response(Response<IncomingBody>);
 
 /// An HTTP header map.
 ///
@@ -79,7 +73,7 @@
 #[derive(Clone)]
 pub(crate) struct OnInformational {
     func: hyper_request_on_informational_callback,
-    userdata: Userdata,
+    userdata: Arc<Userdata>,
 }
 
 type hyper_request_on_informational_callback = extern "C" fn(*mut c_void, *mut hyper_response);
@@ -326,7 +320,6 @@
 }
 
 ffi_fn! {
-<<<<<<< HEAD
     /// Get the HTTP version used by this request.
     ///
     /// The returned value could be:
@@ -348,10 +341,7 @@
 }
 
 ffi_fn! {
-    /// Gets a reference to the HTTP headers of this request
-=======
     /// Gets a mutable reference to the HTTP headers of this request
->>>>>>> e986b0fc
     ///
     /// This is not an owned reference, so it should not be accessed after the
     /// `hyper_request` has been consumed.
@@ -404,7 +394,7 @@
     fn hyper_request_on_informational(req: *mut hyper_request, callback: hyper_request_on_informational_callback, data: *mut c_void, drop: hyper_userdata_drop) -> hyper_code {
         let ext = OnInformational {
             func: callback,
-            userdata: Userdata::new(data, drop),
+            userdata: Arc::new(Userdata::new(data, drop)),
         };
         let req = non_null!(&mut *req ?= hyper_code::HYPERE_INVALID_ARG);
         req.0.extensions_mut().insert(ext);
