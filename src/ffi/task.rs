--- conflicted
+++ resolved
@@ -223,7 +223,6 @@
         let mut cx = Context::from_waker(&waker);
 
         loop {
-<<<<<<< HEAD
             let poll = Pin::new(&mut *self.driver.lock().unwrap()).poll_next(&mut cx);
             match poll {
                 Poll::Ready(val) => return val,
@@ -246,32 +245,7 @@
 
                     return None;
                 }
-=======
-            {
-                // Scope the lock on the driver to ensure it is dropped before
-                // calling drain_queue below.
-                let mut driver = self.driver.lock().unwrap();
-                match Pin::new(&mut *driver).poll_next(&mut cx) {
-                    Poll::Ready(val) => return val,
-                    Poll::Pending => {}
-                };
             }
-
-            // poll_next returned Pending.
-            // Check if any of the pending tasks tried to spawn
-            // some new tasks. If so, drain into the driver and loop.
-            if self.drain_queue() {
-                continue;
-            }
-
-            // If the driver called `wake` while we were polling,
-            // we should poll again immediately!
-            if self.is_woken.0.swap(false, Ordering::SeqCst) {
-                continue;
->>>>>>> e986b0fc
-            }
-
-            return None;
         }
     }
 
@@ -494,21 +468,12 @@
     ///
     /// This value will be passed to task callbacks, and can be checked later
     /// with `hyper_task_userdata`.
-<<<<<<< HEAD
+    ///
+    /// This is useful for telling apart tasks for different requests that are
+    /// running on the same executor.
     fn hyper_task_set_userdata(task: *mut hyper_task, userdata: *mut c_void, drop: hyper_userdata_drop) {
         let task = non_null!(&mut*task ?= ());
         task.userdata = Userdata::new(userdata, drop);
-=======
-    ///
-    /// This is useful for telling apart tasks for different requests that are
-    /// running on the same executor.
-    fn hyper_task_set_userdata(task: *mut hyper_task, userdata: *mut c_void) {
-        if task.is_null() {
-            return;
-        }
-
-        unsafe { (*task).userdata = UserDataPointer(userdata) };
->>>>>>> e986b0fc
     }
 }
 
