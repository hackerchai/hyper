--- conflicted
+++ resolved
@@ -95,16 +95,9 @@
 pub mod service;
 pub mod upgrade;
 
-<<<<<<< HEAD
-cfg_feature! {
-    #![feature = "ffi"]
-    pub mod ffi;
-}
-=======
 #[cfg(feature = "ffi")]
 #[cfg_attr(docsrs, doc(cfg(all(feature = "ffi", hyper_unstable_ffi))))]
 pub mod ffi;
->>>>>>> ae7dad35
 
 cfg_proto! {
     mod headers;
